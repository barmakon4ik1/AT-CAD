# programms/at_dimension.py
"""
Модуль для простановки размеров в AutoCAD с использованием win32com.
Инициализация AutoCAD выполняется в модуле.
Использует команду DIMLINEAR через SendCommand для создания горизонтальных и вертикальных размеров.
"""

import win32com.client
import pythoncom
from programms.at_input import at_point_input
from locales.at_localization_class import loc
from windows.at_gui_utils import show_popup
import logging
import time

# Настройка логирования
logging.basicConfig(
    level=logging.DEBUG,  # Устанавливаем DEBUG для подробного логирования
    filename="at_cad.log",
    format="%(asctime)s - %(levelname)s - %(message)s",
)


def initialize_autocad(max_attempts=3, delay=2):
    """
    Инициализирует AutoCAD с повторными попытками.

    Args:
        max_attempts (int): Максимальное количество попыток подключения.
        delay (int): Задержка между попытками в секундах.

    Returns:
        tuple: (acad, adoc, model) или (None, None, None) в случае неудачи.
    """
    attempt = 0
    while attempt < max_attempts:
        try:
            pythoncom.CoInitialize()  # Инициализация COM в MTA
            logging.debug("Инициализация COM выполнена")
            # Попытка подключения к открытому AutoCAD
            try:
                acad = win32com.client.GetActiveObject("AutoCAD.Application")
                logging.debug("Подключение к существующему AutoCAD успешно")
            except:
                logging.debug("AutoCAD не найден, запуск нового экземпляра")
                acad = win32com.client.Dispatch("AutoCAD.Application")
                acad.Visible = True  # Делаем AutoCAD видимым
                time.sleep(delay)  # Даём время на запуск
            adoc = acad.ActiveDocument
            model = adoc.ModelSpace
            # Установка стиля размеров
            try:
                adoc.ActiveDimStyle = adoc.DimStyles.Item("Standard")
                logging.debug("Установлен стиль размеров: Standard")
            except Exception as e:
                logging.warning(f"Не удалось установить стиль размеров: {e}")
            logging.info("AutoCAD успешно инициализирован")
            return acad, adoc, model
        except Exception as e:
            logging.error(f"Попытка {attempt + 1} инициализации AutoCAD не удалась: {e}")
            attempt += 1
            time.sleep(delay)
        finally:
            pythoncom.CoUninitialize()
    logging.error("Не удалось инициализировать AutoCAD после всех попыток")
    return None, None, None


def at_dimension(
        dim_type: str,
        start_point: tuple,
        end_point: tuple,
        dim_point: tuple,
        layer: str = "AM_5"
) -> bool:
    """
    Создает размер в AutoCAD с использованием команды DIMLINEAR через SendCommand.

    Args:
        layer: Слой для нанесения размеров (по умолчанию "AM_5").
        dim_type (str): Тип размера ('L' - линейный, 'H' - горизонтальный, 'V' - вертикальный, 'D' - диаметр, 'R' - радиус).
        start_point (tuple): Начальная точка размера (x, y, z).
        end_point (tuple): Конечная точка размера (x, y, z).
        dim_point (tuple): Точка размещения размерной линии (x, y, z).

    Returns:
        bool: True, если размер создан, False в случае ошибки.
    """
    # Инициализация AutoCAD
    acad, adoc, model = initialize_autocad()
    if not adoc or not model:
        show_popup(loc.get('cad_init_error', 'Ошибка инициализации AutoCAD'), popup_type="error")
        logging.error("Не удалось инициализировать AutoCAD")
        return False

    try:
        pythoncom.CoInitialize()

<<<<<<< HEAD
        # Настройка стиля размеров
        # try:
        #     adoc.SendCommand("DIMSTYLE WIEDERHERSTELLEN AM_ISO\n")
        #     time.sleep(0.5)
        #     logging.debug("Стиль AM_ISO восстановлен")
        # except Exception as e:
        #     logging.warning(f"Не удалось восстановить стиль AM_ISO: {e}")
=======
        # Настройка параметров размеров
        try:
            adoc.SetVariable("DIMSE1", 0)  # Включение выносных линий
            adoc.SetVariable("DIMSE2", 0)
            adoc.SetVariable("DIMSCALE", 10)  # Масштаб размера
            adoc.SetVariable("CLAYER", layer)  # Установка текущего слоя
            logging.debug(f"Установлены переменные: DIMSE1=0, DIMSE2=0, DIMSCALE=10, CLAYER={layer}")
        except Exception as e:
            logging.warning(f"Не удалось настроить системные переменные: {e}")

        # Преобразование точек в списки [x, y, z]
        start_point_list = [float(start_point[0]), float(start_point[1]), float(start_point[2])]
        end_point_list = [float(end_point[0]), float(end_point[1]), float(end_point[2])]
        dim_point_list = [float(dim_point[0]), float(dim_point[1]), float(dim_point[2])]
>>>>>>> 6c2d162e

        # Корректировка координат для горизонтальных и вертикальных размеров
        dim_type = dim_type.upper()
        if dim_type == 'H':
            # Горизонтальный размер: фиксируем y-координату
            end_point_list = [end_point_list[0], start_point_list[1], 0.0]
            logging.debug(
                f"Горизонтальный размер: start={start_point_list}, end={end_point_list}, dim={dim_point_list}")
        elif dim_type == 'V':
            # Вертикальный размер: фиксируем x-координату
            end_point_list = [start_point_list[0], end_point_list[1], 0.0]
            logging.debug(f"Вертикальный размер: start={start_point_list}, end={end_point_list}, dim={dim_point_list}")

        # Формирование команды DIMLINEAR
        try:
            if dim_type in ['H', 'V', 'L']:
                # Формат команды: DIMLINEAR <start_x,start_y> <end_x,end_y> <dim_x,dim_y>
                command = (
                    f"DIMLINEAR "
                    f"{start_point_list[0]},{start_point_list[1]} "
                    f"{end_point_list[0]},{end_point_list[1]} "
                    f"{dim_point_list[0]},{dim_point_list[1]}\n"
                )
                logging.debug(f"Отправка команды: {command}")
                adoc.SendCommand(command)
                time.sleep(0.5)  # Задержка для обработки команды
            elif dim_type == 'D':
                # Диаметрический размер
                command = (
                    f"DIMDIAMETER "
                    f"{start_point_list[0]},{start_point_list[1]} "
                    f"{end_point_list[0]},{end_point_list[1]} "
                    f"{dim_point_list[0]},{dim_point_list[1]}\n"
                )
                logging.debug(f"Отправка команды: {command}")
                adoc.SendCommand(command)
                time.sleep(0.5)
            elif dim_type == 'R':
                # Радиальный размер
                command = (
                    f"DIMRADIUS "
                    f"{start_point_list[0]},{start_point_list[1]} "
                    f"{dim_point_list[0]},{dim_point_list[1]}\n"
                )
                logging.debug(f"Отправка команды: {command}")
                adoc.SendCommand(command)
                time.sleep(0.5)
            else:
                show_popup(loc.get('invalid_dim_type', 'Недопустимый тип размера'), popup_type="error")
                logging.error(f"Недопустимый тип размера: {dim_type}")
                return False
        except Exception as e:
            logging.error(f"Ошибка при выполнении SendCommand: {e}")
            show_popup(loc.get('dim_creation_error', f"Ошибка при создании размера: {str(e)}"), popup_type="error")
            return False

        # Регенерация чертежа
        try:
            adoc.Regen(0)  # acActiveViewport
            logging.debug("Чертеж регенерирован")
        except Exception as e:
            logging.warning(f"Ошибка регенерации чертежа: {e}")

        logging.info(f"Размер типа '{dim_type}' успешно создан через SendCommand")
        return True

    except Exception as e:
        logging.error(f"Общая ошибка при создании размера: {e}")
        show_popup(loc.get('dim_creation_error', f"Общая ошибка при создании размера: {str(e)}"), popup_type="error")
        return False
    finally:
        pythoncom.CoUninitialize()


def at_amautodim(adoc, object, start_point, dim_point):
    cmd = f'"_amautodim_cli""\n""_p""\n""_b""\n""_n""\n""_n""\n""_n""\n"{object}"\n{start_point}\n{dim_point}\n"'
    adoc.SendCommand(cmd)


def test_dimension():
    """
    Тестовый запуск функции at_dimension с запросом точек и типа размера.
    """
    acad, adoc, model = initialize_autocad()
    if not adoc or not model:
        show_popup(loc.get('cad_init_error', 'Ошибка инициализации AutoCAD'), popup_type="error")
        logging.error("Не удалось инициализировать AutoCAD в тестовом режиме")
        return

    try:
        pythoncom.CoInitialize()

        # Запрос типа размера
        dim_types = ['L', 'H', 'V', 'D', 'R']
        adoc.Utility.Prompt(f"Выберите тип размера ({', '.join(dim_types)}): ")
        dim_type = adoc.Utility.GetString(1).strip().upper()
        if dim_type not in dim_types:
            show_popup(loc.get('invalid_dim_type', 'Недопустимый тип размера'), popup_type="error")
            logging.error(f"Недопустимый тип размера: {dim_type}")
            return

        # Запрос точек с учетом типа размера
        if dim_type in ['L', 'H', 'V']:
            adoc.Utility.Prompt("Выберите начальную точку размера:\n")
            start_point = at_point_input(adoc)
            if not start_point:
                logging.error("Не выбрана начальная точка размера")
                return

            adoc.Utility.Prompt("Выберите конечную точку размера:\n")
            end_point = at_point_input(adoc)
            if not end_point:
                logging.error("Не выбрана конечная точка размера")
                return

            adoc.Utility.Prompt("Выберите точку размещения размерной линии:\n")
            dim_point = at_point_input(adoc)
            if not dim_point:
                logging.error("Не выбрана точка размещения размерной линии")
                return
        elif dim_type == 'D':
            adoc.Utility.Prompt("Выберите первую точку на окружности/дуге:\n")
            start_point = at_point_input(adoc)
            if not start_point:
                logging.error("Не выбрана первая точка для диаметра")
                return

            adoc.Utility.Prompt("Выберите противоположную точку на окружности/дуге:\n")
            end_point = at_point_input(adoc)
            if not end_point:
                logging.error("Не выбрана противоположная точка для диаметра")
                return

            adoc.Utility.Prompt("Выберите точку размещения размерной линии:\n")
            dim_point = at_point_input(adoc)
            if not dim_point:
                logging.error("Не выбрана точка размещения размерной линии для диаметра")
                return
        elif dim_type == 'R':
            adoc.Utility.Prompt("Выберите центр окружности/дуги:\n")
            start_point = at_point_input(adoc)
            if not start_point:
                logging.error("Не выбран центр для радиального размера")
                return

            adoc.Utility.Prompt("Выберите точку на окружности/дуге:\n")
            dim_point = at_point_input(adoc)
            if not dim_point:
                logging.error("Не выбрана точка на окружности/дуге для радиального размера")
                return

            end_point = dim_point

        # Преобразование точек в кортежи (x, y, z)
        start_point = (start_point[0], start_point[1], 0)
        end_point = (end_point[0], end_point[1], 0)
        dim_point = (dim_point[0], dim_point[1], 0)

        # Вызов функции простановки размера
        if at_dimension(dim_type, start_point, end_point, dim_point):
            show_popup(loc.get('dim_success', 'Размер успешно создан с масштабом 10'), popup_type="success")
        else:
            show_popup(loc.get('dim_creation_error', 'Ошибка при создании размера'), popup_type="error")

    except Exception as e:
        logging.error(f"Ошибка в тестовом режиме: {e}")
        show_popup(loc.get('test_error', f"Ошибка в тестовом режиме: {str(e)}"), popup_type="error")
    finally:
        pythoncom.CoUninitialize()


if __name__ == "__main__":
    acad, adoc, model = initialize_autocad()
    # test_dimension()
    # Выбор пользователем (интерактивно)
    # block_ref = adoc.Utility.GetEntity("Выбери блок:")[0]
    # start_point = adoc.Utility.GetPoint("Укажи начальную точку: ")
    # placement_point = adoc.Utility.GetPoint("Укажи точку простановки: ")
    #
    # # Имя блока
    # block_name = block_ref.EffectiveName
    # start = f"{start_point[0]},{start_point[1]}"
    # place = f"{placement_point[0]},{placement_point[1]}"
    #
    # # Команда
    # cmd = f'_amautodim_cli "{block_name}" {start} {place} \n'
    # adoc.SendCommand(cmd)
<|MERGE_RESOLUTION|>--- conflicted
+++ resolved
@@ -1,8 +1,8 @@
 # programms/at_dimension.py
 """
 Модуль для простановки размеров в AutoCAD с использованием win32com.
-Инициализация AutoCAD выполняется в модуле.
-Использует команду DIMLINEAR через SendCommand для создания горизонтальных и вертикальных размеров.
+Создаёт линейные размеры через ENTMAKE с DXF-списком, диаметрические и радиальные — через SendCommand.
+Использует стиль AM_ISO и слой AM_5.
 """
 
 import win32com.client
@@ -15,9 +15,10 @@
 
 # Настройка логирования
 logging.basicConfig(
-    level=logging.DEBUG,  # Устанавливаем DEBUG для подробного логирования
-    filename="at_cad.log",
+    level=logging.DEBUG,
+    filename="at_dimension.log",
     format="%(asctime)s - %(levelname)s - %(message)s",
+    force=True
 )
 
 
@@ -35,25 +36,18 @@
     attempt = 0
     while attempt < max_attempts:
         try:
-            pythoncom.CoInitialize()  # Инициализация COM в MTA
+            pythoncom.CoInitialize()
             logging.debug("Инициализация COM выполнена")
-            # Попытка подключения к открытому AutoCAD
             try:
                 acad = win32com.client.GetActiveObject("AutoCAD.Application")
                 logging.debug("Подключение к существующему AutoCAD успешно")
             except:
                 logging.debug("AutoCAD не найден, запуск нового экземпляра")
                 acad = win32com.client.Dispatch("AutoCAD.Application")
-                acad.Visible = True  # Делаем AutoCAD видимым
-                time.sleep(delay)  # Даём время на запуск
+                acad.Visible = True
+                time.sleep(delay)
             adoc = acad.ActiveDocument
             model = adoc.ModelSpace
-            # Установка стиля размеров
-            try:
-                adoc.ActiveDimStyle = adoc.DimStyles.Item("Standard")
-                logging.debug("Установлен стиль размеров: Standard")
-            except Exception as e:
-                logging.warning(f"Не удалось установить стиль размеров: {e}")
             logging.info("AutoCAD успешно инициализирован")
             return acad, adoc, model
         except Exception as e:
@@ -66,6 +60,50 @@
     return None, None, None
 
 
+def create_dxf_dimension(dim_type: str, start_point: tuple, end_point: tuple, dim_point: tuple, layer: str = "AM_5"):
+    """
+    Формирует DXF-список для линейного размера (H, V, L).
+
+    Args:
+        dim_type (str): Тип размера ('H', 'V', 'L').
+        start_point (tuple): Начальная точка (x, y, z).
+        end_point (tuple): Конечная точка (x, y, z).
+        dim_point (tuple): Точка размерной линии (x, y, z).
+        layer (str): Слой размера.
+
+    Returns:
+        str: LISP-строка для ENTMAKE.
+    """
+    dim_type = dim_type.upper()
+    # Корректировка координат
+    start_x, start_y, start_z = float(start_point[0]), float(start_point[1]), float(start_point[2])
+    end_x, end_y, end_z = float(end_point[0]), float(end_point[1]), float(end_point[2])
+    dim_x, dim_y, dim_z = float(dim_point[0]), float(dim_point[1]), float(dim_point[2])
+
+    if dim_type == 'H':
+        end_y = start_y  # Фиксируем y для горизонтального
+    elif dim_type == 'V':
+        end_x = start_x  # Фиксируем x для вертикального
+
+    # DXF-список с обязательными кодами
+    dxf_list = [
+        "(0 . \"DIMENSION\")",
+        "(100 . \"AcDbEntity\")",
+        "(100 . \"AcDbDimension\")",
+        f"(10 {dim_x} {dim_y} {dim_z})",  # Точка размерной линии
+        f"(11 {dim_x} {dim_y} {dim_z})",  # Точка текста (совпадает с 10)
+        f"(13 {start_x} {start_y} {start_z})",  # Первая выносная точка
+        f"(14 {end_x} {end_y} {end_z})",  # Вторая выносная точка
+        "(70 . 32)",  # Тип: AlignedDimension
+        "(100 . \"AcDbAlignedDimension\")"
+    ]
+
+    # Формирование LISP-строки
+    lisp_str = f"(entmake '({' '.join(dxf_list)}))"
+    logging.debug(f"Сформирован DXF: {lisp_str}")
+    return lisp_str
+
+
 def at_dimension(
         dim_type: str,
         start_point: tuple,
@@ -74,14 +112,14 @@
         layer: str = "AM_5"
 ) -> bool:
     """
-    Создает размер в AutoCAD с использованием команды DIMLINEAR через SendCommand.
+    Создает размер в AutoCAD через ENTMAKE для линейных размеров и SendCommand для D/R.
 
     Args:
-        layer: Слой для нанесения размеров (по умолчанию "AM_5").
-        dim_type (str): Тип размера ('L' - линейный, 'H' - горизонтальный, 'V' - вертикальный, 'D' - диаметр, 'R' - радиус).
+        layer: Слой для размеров (по умолчанию "AM_5").
+        dim_type (str): Тип размера ('L', 'H', 'V', 'D', 'R').
         start_point (tuple): Начальная точка размера (x, y, z).
         end_point (tuple): Конечная точка размера (x, y, z).
-        dim_point (tuple): Точка размещения размерной линии (x, y, z).
+        dim_point (tuple): Точка размерной линии (x, y, z).
 
     Returns:
         bool: True, если размер создан, False в случае ошибки.
@@ -96,107 +134,74 @@
     try:
         pythoncom.CoInitialize()
 
-<<<<<<< HEAD
         # Настройка стиля размеров
-        # try:
-        #     adoc.SendCommand("DIMSTYLE WIEDERHERSTELLEN AM_ISO\n")
-        #     time.sleep(0.5)
-        #     logging.debug("Стиль AM_ISO восстановлен")
-        # except Exception as e:
-        #     logging.warning(f"Не удалось восстановить стиль AM_ISO: {e}")
-=======
-        # Настройка параметров размеров
         try:
-            adoc.SetVariable("DIMSE1", 0)  # Включение выносных линий
-            adoc.SetVariable("DIMSE2", 0)
-            adoc.SetVariable("DIMSCALE", 10)  # Масштаб размера
-            adoc.SetVariable("CLAYER", layer)  # Установка текущего слоя
-            logging.debug(f"Установлены переменные: DIMSE1=0, DIMSE2=0, DIMSCALE=10, CLAYER={layer}")
+            adoc.SendCommand("DIMSTYLE WIEDERHERSTELLEN AM_ISO\n")
+            time.sleep(0.5)
+            logging.debug("Стиль AM_ISO восстановлен")
         except Exception as e:
-            logging.warning(f"Не удалось настроить системные переменные: {e}")
-
-        # Преобразование точек в списки [x, y, z]
-        start_point_list = [float(start_point[0]), float(start_point[1]), float(start_point[2])]
-        end_point_list = [float(end_point[0]), float(end_point[1]), float(end_point[2])]
-        dim_point_list = [float(dim_point[0]), float(dim_point[1]), float(dim_point[2])]
->>>>>>> 6c2d162e
-
-        # Корректировка координат для горизонтальных и вертикальных размеров
+            logging.warning(f"Не удалось восстановить стиль AM_ISO: {e}")
+
         dim_type = dim_type.upper()
-        if dim_type == 'H':
-            # Горизонтальный размер: фиксируем y-координату
-            end_point_list = [end_point_list[0], start_point_list[1], 0.0]
-            logging.debug(
-                f"Горизонтальный размер: start={start_point_list}, end={end_point_list}, dim={dim_point_list}")
-        elif dim_type == 'V':
-            # Вертикальный размер: фиксируем x-координату
-            end_point_list = [start_point_list[0], end_point_list[1], 0.0]
-            logging.debug(f"Вертикальный размер: start={start_point_list}, end={end_point_list}, dim={dim_point_list}")
-
-        # Формирование команды DIMLINEAR
-        try:
-            if dim_type in ['H', 'V', 'L']:
-                # Формат команды: DIMLINEAR <start_x,start_y> <end_x,end_y> <dim_x,dim_y>
-                command = (
-                    f"DIMLINEAR "
-                    f"{start_point_list[0]},{start_point_list[1]} "
-                    f"{end_point_list[0]},{end_point_list[1]} "
-                    f"{dim_point_list[0]},{dim_point_list[1]}\n"
-                )
-                logging.debug(f"Отправка команды: {command}")
-                adoc.SendCommand(command)
-                time.sleep(0.5)  # Задержка для обработки команды
-            elif dim_type == 'D':
-                # Диаметрический размер
-                command = (
-                    f"DIMDIAMETER "
-                    f"{start_point_list[0]},{start_point_list[1]} "
-                    f"{end_point_list[0]},{end_point_list[1]} "
-                    f"{dim_point_list[0]},{dim_point_list[1]}\n"
-                )
-                logging.debug(f"Отправка команды: {command}")
-                adoc.SendCommand(command)
+        if dim_type in ['H', 'V', 'L']:
+            # Линейный размер через ENTMAKE
+            lisp_command = create_dxf_dimension(dim_type, start_point, end_point, dim_point, layer)
+            try:
+                adoc.SendCommand(lisp_command + "\n")
+                time.sleep(1.5)
+                # Проверка результата
+                adoc.SendCommand("(princ (entlast))\n")
                 time.sleep(0.5)
-            elif dim_type == 'R':
-                # Радиальный размер
-                command = (
-                    f"DIMRADIUS "
-                    f"{start_point_list[0]},{start_point_list[1]} "
-                    f"{dim_point_list[0]},{dim_point_list[1]}\n"
-                )
-                logging.debug(f"Отправка команды: {command}")
-                adoc.SendCommand(command)
+                adoc.SendCommand("REGEN\n")
                 time.sleep(0.5)
-            else:
-                show_popup(loc.get('invalid_dim_type', 'Недопустимый тип размера'), popup_type="error")
-                logging.error(f"Недопустимый тип размера: {dim_type}")
+                logging.info(f"Размер типа '{dim_type}' создан через ENTMAKE")
+            except Exception as e:
+                logging.error(f"Ошибка при выполнении ENTMAKE: {e}")
+                show_popup(loc.get('dim_creation_error', f"Ошибка при создании размера: {str(e)}"), popup_type="error")
                 return False
-        except Exception as e:
-            logging.error(f"Ошибка при выполнении SendCommand: {e}")
-            show_popup(loc.get('dim_creation_error', f"Ошибка при создании размера: {str(e)}"), popup_type="error")
-            return False
-
-        # Регенерация чертежа
-        try:
-            adoc.Regen(0)  # acActiveViewport
-            logging.debug("Чертеж регенерирован")
-        except Exception as e:
-            logging.warning(f"Ошибка регенерации чертежа: {e}")
-
-        logging.info(f"Размер типа '{dim_type}' успешно создан через SendCommand")
-        return True
+        else:
+            # Диаметрические и радиальные размеры через SendCommand
+            start_point_list = [float(start_point[0]), float(start_point[1]), float(start_point[2])]
+            end_point_list = [float(end_point[0]), float(end_point[1]), float(end_point[2])]
+            dim_point_list = [float(dim_point[0]), float(dim_point[1]), float(dim_point[2])]
+            try:
+                if dim_type == 'D':
+                    command = (
+                        f"DIMDIAMETER "
+                        f"{start_point_list[0]},{start_point_list[1]} "
+                        f"{end_point_list[0]},{end_point_list[1]} "
+                        f"{dim_point_list[0]},{dim_point_list[1]}\n"
+                    )
+                    logging.debug(f"Отправка команды: {command}")
+                    adoc.SendCommand(command)
+                    time.sleep(1.5)
+                elif dim_type == 'R':
+                    command = (
+                        f"DIMRADIUS "
+                        f"{start_point_list[0]},{start_point_list[1]} "
+                        f"{dim_point_list[0]},{dim_point_list[1]}\n"
+                    )
+                    logging.debug(f"Отправка команды: {command}")
+                    adoc.SendCommand(command)
+                    time.sleep(1.5)
+                else:
+                    show_popup(loc.get('invalid_dim_type', 'Недопустимый тип размера'), popup_type="error")
+                    logging.error(f"Недопустимый тип размера: {dim_type}")
+                    return False
+                adoc.SendCommand("REGEN\n")
+                time.sleep(0.5)
+                logging.info(f"Размер типа '{dim_type}' создан через SendCommand")
+            except Exception as e:
+                logging.error(f"Ошибка при выполнении SendCommand: {e}")
+                show_popup.error(f"Ошибка при создании размера: {str(e)}")
+                return False
 
     except Exception as e:
-        logging.error(f"Общая ошибка при создании размера: {e}")
-        show_popup(loc.get('dim_creation_error', f"Общая ошибка при создании размера: {str(e)}"), popup_type="error")
+        logging.error(f"Общая ошибка: {str(e)}")
+        show_popup(loc.get('dim_error', f"Ошибка при создании размера: {str(e)}"), popup_type="error")
         return False
     finally:
         pythoncom.CoUninitialize()
-
-
-def at_amautodim(adoc, object, start_point, dim_point):
-    cmd = f'"_amautodim_cli""\n""_p""\n""_b""\n""_n""\n""_n""\n""_n""\n"{object}"\n{start_point}\n{dim_point}\n"'
-    adoc.SendCommand(cmd)
 
 
 def test_dimension():
@@ -292,18 +297,4 @@
 
 
 if __name__ == "__main__":
-    acad, adoc, model = initialize_autocad()
-    # test_dimension()
-    # Выбор пользователем (интерактивно)
-    # block_ref = adoc.Utility.GetEntity("Выбери блок:")[0]
-    # start_point = adoc.Utility.GetPoint("Укажи начальную точку: ")
-    # placement_point = adoc.Utility.GetPoint("Укажи точку простановки: ")
-    #
-    # # Имя блока
-    # block_name = block_ref.EffectiveName
-    # start = f"{start_point[0]},{start_point[1]}"
-    # place = f"{placement_point[0]},{placement_point[1]}"
-    #
-    # # Команда
-    # cmd = f'_amautodim_cli "{block_name}" {start} {place} \n'
-    # adoc.SendCommand(cmd)
+    test_dimension()